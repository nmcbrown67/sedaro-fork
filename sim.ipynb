--- conflicted
+++ resolved
@@ -1,167 +1,162 @@
 {
- "cells": [
-  {
-   "cell_type": "code",
-   "execution_count": null,
-   "metadata": {},
-   "outputs": [],
-   "source": [
-<<<<<<< HEAD
-    "from random import random\n",
-    "import json"
-=======
-    "import random\n",
-    "import json\n",
-    "from functools import reduce\n",
-    "from operator import __or__\n",
-    "import doctest"
->>>>>>> bdc14845
-   ]
+  "cells": [
+    {
+      "cell_type": "code",
+      "execution_count": null,
+      "metadata": {},
+      "outputs": [],
+      "source": [
+        "from random import random\n",
+        "import json",
+        "from functools import reduce\n",
+        "from operator import __or__\n",
+        "import doctest"
+      ]
+    },
+    {
+      "cell_type": "code",
+      "execution_count": null,
+      "metadata": {},
+      "outputs": [],
+      "source": [
+        "# MODELING & SIMULATION\n",
+        "\n",
+        "init = {\n",
+        "    'Planet': {'time': 0, 'timeStep': 0.01, 'x': 0, 'y': 0.1, 'vx': 0.1, 'vy': 0},\n",
+        "    'Satellite': {'time': 0, 'timeStep': 0.01, 'x': 0, 'y': 1, 'vx': 1, 'vy': 0},\n",
+        "}\n",
+        "\n",
+        "def propagate(agentId, universe):\n",
+        "    \"\"\"Propagate agentId from `time` to `time + timeStep`.\"\"\"\n",
+        "    state = universe[agentId]\n",
+        "    time, timeStep, x, y, vx, vy = state['time'], state['timeStep'], state['x'], state['y'], state['vx'], state['vy']\n",
+        "\n",
+        "    if agentId == 'Planet':\n",
+        "        x += vx * timeStep\n",
+        "        y += vy * timeStep\n",
+        "    elif agentId == 'Satellite':\n",
+        "        px, py = universe['Planet']['x'], universe['Planet']['y']\n",
+        "        dx = px - x\n",
+        "        dy = py - y\n",
+        "        fx = dx / (dx**2 + dy**2)**(3/2)\n",
+        "        fy = dy / (dx**2 + dy**2)**(3/2)\n",
+        "        vx += fx * timeStep\n",
+        "        vy += fy * timeStep\n",
+        "        x += vx * timeStep\n",
+        "        y += vy * timeStep\n",
+        "\n",
+        "    return {'time': time + timeStep, 'timeStep': 0.01+random()*0.09, 'x': x, 'y': y, 'vx': vx, 'vy': vy}\n"
+      ]
+    },
+    {
+      "cell_type": "code",
+      "execution_count": null,
+      "metadata": {},
+      "outputs": [],
+      "source": [
+        "# DATA STRUCTURE\n",
+        "\n",
+        "class QRangeStore:\n",
+        "    \"\"\"\n",
+        "    A Q-Range KV Store mapping left-inclusive, right-exclusive ranges [low, high) to values.\n",
+        "    Reading from the store returns the collection of values whose ranges contain the query.\n",
+        "    ```\n",
+        "    0  1  2  3  4  5  6  7  8  9\n",
+        "    [A      )[B)            [E)\n",
+        "    [C   )[D   )\n",
+        "           ^       ^        ^  ^\n",
+        "    ```\n",
+        "    >>> store = QRangeStore()\n",
+        "    >>> store[0, 3] = 'Record A'\n",
+        "    >>> store[3, 4] = 'Record B'\n",
+        "    >>> store[0, 2] = 'Record C'\n",
+        "    >>> store[2, 4] = 'Record D'\n",
+        "    >>> store[8, 9] = 'Record E'\n",
+        "    >>> store[2, 0] = 'Record F'\n",
+        "    Traceback (most recent call last):\n",
+        "    IndexError: Invalid Range.\n",
+        "    >>> store[2.1]\n",
+        "    ['Record A', 'Record D']\n",
+        "    >>> store[8]\n",
+        "    ['Record E']\n",
+        "    >>> store[5]\n",
+        "    Traceback (most recent call last):\n",
+        "    IndexError: Not found.\n",
+        "    >>> store[9]\n",
+        "    Traceback (most recent call last):\n",
+        "    IndexError: Not found.\n",
+        "    \"\"\"\n",
+        "    def __init__(self): self.store = []\n",
+        "    def __setitem__(self, rng, value): \n",
+        "        (low, high) = rng\n",
+        "        if not low < high: raise IndexError(\"Invalid Range.\")\n",
+        "        self.store.append((low, high, value))\n",
+        "    def __getitem__(self, key):\n",
+        "        ret = [v for (l, h, v) in self.store if l <= key < h] \n",
+        "        if not ret: raise IndexError(\"Not found.\")\n",
+        "        return ret\n",
+        "    \n",
+        "doctest.testmod()"
+      ]
+    },
+    {
+      "cell_type": "code",
+      "execution_count": null,
+      "metadata": {},
+      "outputs": [],
+      "source": [
+        "# SIMULATOR\n",
+        "\n",
+        "def read(t):\n",
+        "    try:\n",
+        "        data = store[t]\n",
+        "    except IndexError:\n",
+        "        data = []\n",
+        "    return reduce(__or__, data, {})\n",
+        "\n",
+        "store = QRangeStore()\n",
+        "store[-float('inf'), 0] = init\n",
+        "times = {agentId: state['time'] for agentId, state in init.items()}\n",
+        "\n",
+        "for _ in range(500):\n",
+        "    for agentId in init:\n",
+        "        t = times[agentId]\n",
+        "        universe = read(t-0.001)\n",
+        "        if set(universe) == set(init):\n",
+        "            newState = propagate(agentId, universe)\n",
+        "            store[t, newState['time']] = {agentId: newState}\n",
+        "            times[agentId] = newState['time']\n",
+        "\n",
+        "with open('data.js', 'w') as f:\n",
+        "    f.write(f\"data = {json.dumps(store.store, indent=4)}\")"
+      ]
+    }
+  ],
+  "metadata": {
+    "kernelspec": {
+      "display_name": "Python 3",
+      "language": "python",
+      "name": "python3"
+    },
+    "language_info": {
+      "codemirror_mode": {
+        "name": "ipython",
+        "version": 3
+      },
+      "file_extension": ".py",
+      "mimetype": "text/x-python",
+      "name": "python",
+      "nbconvert_exporter": "python",
+      "pygments_lexer": "ipython3",
+      "version": "3.9.16"
+    },
+    "orig_nbformat": 4,
+    "vscode": {
+      "interpreter": {
+        "hash": "31f2aee4e71d21fbe5cf8b01ff0e069b9275f58929596ceb00d14d90e3e16cd6"
+      }
+    }
   },
-  {
-   "cell_type": "code",
-   "execution_count": null,
-   "metadata": {},
-   "outputs": [],
-   "source": [
-    "# MODELING & SIMULATION\n",
-    "\n",
-    "init = {\n",
-    "    'Planet': {'time': 0, 'timeStep': 0.01, 'x': 0, 'y': 0.1, 'vx': 0.1, 'vy': 0},\n",
-    "    'Satellite': {'time': 0, 'timeStep': 0.01, 'x': 0, 'y': 1, 'vx': 1, 'vy': 0},\n",
-    "}\n",
-    "\n",
-    "def propagate(agentId, universe):\n",
-    "    \"\"\"Propagate agentId from `time` to `time + timeStep`.\"\"\"\n",
-    "    state = universe[agentId]\n",
-    "    time, timeStep, x, y, vx, vy = state['time'], state['timeStep'], state['x'], state['y'], state['vx'], state['vy']\n",
-    "\n",
-    "    if agentId == 'Planet':\n",
-    "        x += vx * timeStep\n",
-    "        y += vy * timeStep\n",
-    "    elif agentId == 'Satellite':\n",
-    "        px, py = universe['Planet']['x'], universe['Planet']['y']\n",
-    "        dx = px - x\n",
-    "        dy = py - y\n",
-    "        fx = dx / (dx**2 + dy**2)**(3/2)\n",
-    "        fy = dy / (dx**2 + dy**2)**(3/2)\n",
-    "        vx += fx * timeStep\n",
-    "        vy += fy * timeStep\n",
-    "        x += vx * timeStep\n",
-    "        y += vy * timeStep\n",
-    "\n",
-    "    return {'time': time + timeStep, 'timeStep': 0.01+random()*0.09, 'x': x, 'y': y, 'vx': vx, 'vy': vy}\n"
-   ]
-  },
-  {
-   "cell_type": "code",
-   "execution_count": null,
-   "metadata": {},
-   "outputs": [],
-   "source": [
-    "# DATA STRUCTURE\n",
-    "\n",
-    "class QRangeStore:\n",
-    "    \"\"\"\n",
-    "    A Q-Range KV Store mapping left-inclusive, right-exclusive ranges [low, high) to values.\n",
-    "    Reading from the store returns the collection of values whose ranges contain the query.\n",
-    "    ```\n",
-    "    0  1  2  3  4  5  6  7  8  9\n",
-    "    [A      )[B)            [E)\n",
-    "    [C   )[D   )\n",
-    "           ^       ^        ^  ^\n",
-    "    ```\n",
-    "    >>> store = QRangeStore()\n",
-    "    >>> store[0, 3] = 'Record A'\n",
-    "    >>> store[3, 4] = 'Record B'\n",
-    "    >>> store[0, 2] = 'Record C'\n",
-    "    >>> store[2, 4] = 'Record D'\n",
-    "    >>> store[8, 9] = 'Record E'\n",
-    "    >>> store[2, 0] = 'Record F'\n",
-    "    Traceback (most recent call last):\n",
-    "    IndexError: Invalid Range.\n",
-    "    >>> store[2.1]\n",
-    "    ['Record A', 'Record D']\n",
-    "    >>> store[8]\n",
-    "    ['Record E']\n",
-    "    >>> store[5]\n",
-    "    Traceback (most recent call last):\n",
-    "    IndexError: Not found.\n",
-    "    >>> store[9]\n",
-    "    Traceback (most recent call last):\n",
-    "    IndexError: Not found.\n",
-    "    \"\"\"\n",
-    "    def __init__(self): self.store = []\n",
-    "    def __setitem__(self, rng, value): \n",
-    "        (low, high) = rng\n",
-    "        if not low < high: raise IndexError(\"Invalid Range.\")\n",
-    "        self.store.append((low, high, value))\n",
-    "    def __getitem__(self, key):\n",
-    "        ret = [v for (l, h, v) in self.store if l <= key < h] \n",
-    "        if not ret: raise IndexError(\"Not found.\")\n",
-    "        return ret\n",
-    "    \n",
-    "doctest.testmod()"
-   ]
-  },
-  {
-   "cell_type": "code",
-   "execution_count": null,
-   "metadata": {},
-   "outputs": [],
-   "source": [
-    "# SIMULATOR\n",
-    "\n",
-    "def read(t):\n",
-    "    try:\n",
-    "        data = store[t]\n",
-    "    except IndexError:\n",
-    "        data = []\n",
-    "    return reduce(__or__, data, {})\n",
-    "\n",
-    "store = QRangeStore()\n",
-    "store[-float('inf'), 0] = init\n",
-    "times = {agentId: state['time'] for agentId, state in init.items()}\n",
-    "\n",
-    "for _ in range(500):\n",
-    "    for agentId in init:\n",
-    "        t = times[agentId]\n",
-    "        universe = read(t-0.001)\n",
-    "        if set(universe) == set(init):\n",
-    "            newState = propagate(agentId, universe)\n",
-    "            store[t, newState['time']] = {agentId: newState}\n",
-    "            times[agentId] = newState['time']\n",
-    "\n",
-    "with open('data.js', 'w') as f:\n",
-    "    f.write(f\"data = {json.dumps(store.store, indent=4)}\")"
-   ]
-  }
- ],
- "metadata": {
-  "kernelspec": {
-   "display_name": "Python 3",
-   "language": "python",
-   "name": "python3"
-  },
-  "language_info": {
-   "codemirror_mode": {
-    "name": "ipython",
-    "version": 3
-   },
-   "file_extension": ".py",
-   "mimetype": "text/x-python",
-   "name": "python",
-   "nbconvert_exporter": "python",
-   "pygments_lexer": "ipython3",
-   "version": "3.9.16"
-  },
-  "orig_nbformat": 4,
-  "vscode": {
-   "interpreter": {
-    "hash": "31f2aee4e71d21fbe5cf8b01ff0e069b9275f58929596ceb00d14d90e3e16cd6"
-   }
-  }
- },
- "nbformat": 4,
- "nbformat_minor": 2
+  "nbformat": 4,
+  "nbformat_minor": 2
 }